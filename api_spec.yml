openapi: 3.0.1
info:
  title: CFDE Dashboard API
  description: Specification for the CFDE Dashboard project metadata API.
  license:
    name: Apache 2.0
    url: http://www.apache.org/licenses/LICENSE-2.0.html
<<<<<<< HEAD
  version: 0.0.7
=======
  version: 0.0.6
>>>>>>> 47527d66
tags:
   - name: "DCC"
     description: "Get information about a single specific DCC."
   - name: "Stats"
     description: "Get summary information about multiple DCCs."
paths:
  /dcc:
    get:
      summary: Returns a list of DCCs.
      description: Returns a list of DCCs, including an 'id' field that can be passed to DCC-specific endpoints and a human-readable 'abbreviation' suitable for display to the end user.
      tags:
      - Stats
      parameters:
      - name: catalogId
        in: query
        description: DERIVA catalog ID of the catalog from which the requested data should be retrieved.
        required: false
        schema:
          type: integer
      responses:
        200:
          description: Successful operation.
          content:
            application/json:
              schema:
                $ref: '#/components/schemas/DCCList'
        404:
          description: The specified DERIVA catalog could not be found.
        5XX:
          description: An unexpected error occurred.
          headers:
            X-CFDE-Error:
              schema:
                type: string
              description: Human friendly reason for the error or exception.
  /dcc_info:
    get:
      summary: Returns summary information about the entire catalog.
      description:  Returns summary information about the entire catalog, including subject, biosample, and project counts.
      tags:
      - Stats
      parameters:
      - name: catalogId
        in: query
        description: DERIVA catalog ID of the catalog from which the requested data should be retrieved.
        required: false
        schema:
          type: integer
      responses:
        200:
          description: Successful operation.
          content:
            application/json:
              schema:
                $ref: '#/components/schemas/CatalogGeneralInfo'
        404:
          description: The specified DERIVA catalog could not be found.
        5XX:
          description: An unexpected error occurred.
          headers:
            X-CFDE-Error:
              schema:
                type: string
              description: Human friendly reason for the error or exception.
  /dcc/{dccId}:
    get:
      description: Returns general information about the specified DCC, such as the Principal Investigator(s) and description.
      tags:
      - DCC
      parameters:
      - name: catalogId
        in: query
        description: DERIVA catalog ID of the catalog from which the requested data should be retrieved.
        required: false
        schema:
          type: integer
      - name: dccId
        in: path
        description: The DCC for which general information is requested.
        required: true
        schema:
          type: string
      responses:
        200:
          description: Successful operation.
          content:
            application/json:
              schema:
                $ref: '#/components/schemas/DCCGeneralInfo'
        404:
          description: The specified DERIVA catalog or named DCC could not be found.
        5XX:
          description: An unexpected error occurred.
          headers:
            X-CFDE-Error:
              schema:
                type: string
              description: Human friendly reason for the error or exception.
  /dcc/{dccId}/projects:
    get:
      description: Returns a listing of projects associated with the specified DCC.
      tags:
      - DCC
      parameters:
      - name: catalogId
        in: query
        description: DERIVA catalog ID of the catalog from which the requested data should be retrieved.
        required: false
        schema:
          type: integer
      - name: dccId
        in: path
        description: The DCC for which the project listing is requested.
        required: true
        schema:
          type: string
      responses:
        200:
          description: Successful operation.
          content:
            application/json:
              schema:
                $ref: '#/components/schemas/DCCProjectListingResponse'
        404:
          description: The specified DERIVA catalog or named DCC could not be found.
        5XX:
          description: An unexpected error occurred.
          headers:
            X-CFDE-Error:
              schema:
                type: string
              description: Human friendly reason for the error or exception.
  /dcc/{dccId}/filecount:
    get:
      description: Returns the number of files associated with a particular DCC broken down by data type.
      tags:
      - DCC
      parameters:
      - name: catalogId
        in: query
        description: DERIVA catalog ID of the catalog from which the requested data should be retrieved.
        required: false
        schema:
          type: integer
      - name: dccId
        in: path
        description: The DCC for which file counts are requested.
        required: true
        schema:
          type: string
      responses:
        200:
          description: Successful operation.
          content:
            application/json:
              schema:
                $ref: '#/components/schemas/DCCFileCountResponse'
        404:
          description: The specified DERIVA catalog or named DCC could not be found.
        5XX:
          description: An unexpected error occurred.
          headers:
            X-CFDE-Error:
              schema:
                type: string
              description: Human friendly reason for the error or exception.
  /dcc/{dccId}/linkcount:
    get:
      description: Returns counts of linked entities (e.g., biosamples linked to subjects) for a specific DCC.
      tags:
      - DCC
      parameters:
      - name: catalogId
        in: query
        description: DERIVA catalog ID of the catalog from which the requested data should be retrieved.
        required: false
        schema:
          type: integer
      - name: dccId
        in: path
        description: The DCC for which linked entity counts are requested.
        required: true
        schema:
          type: string
      responses:
        200:
          description: Successful operation.
          content:
            application/json:
              schema:
                $ref: '#/components/schemas/DCCLinkCountResponse'
        404:
          description: The specified DERIVA catalog or named DCC could not be found.
        5XX:
          description: An unexpected error occurred.
          headers:
            X-CFDE-Error:
              schema:
                type: string
              description: Human friendly reason for the error or exception.
  /dcc/{dccId}/stats/{variable}/{grouping}:
    get:
      description: Returns statistics for the requested variable grouped by the specified aggregation.
      tags:
      - DCC
      parameters:
      - name: catalogId
        in: query
        description: DERIVA catalog ID of the catalog from which the requested data should be retrieved.
        required: false
        schema:
          type: integer
      - name: dccId
        in: path
        description: The DCC for which file counts are requested.
        required: true
        schema:
          type: string
      - name: variable
        in: path
        description: One of "files", "volume", "samples" and "subjects".
        required: true
        schema:
          type: string
      - name: grouping
        in: path
        description: One of "data_type", "assay", "species", and "anatomy".
        required: true
        schema:
          type: string
      responses:
        200:
          description: Successful operation.
          content:
            application/json:
              schema:
                $ref: '#/components/schemas/DCCGrouping'
        404:
          description: The specified DERIVA catalog or named DCC could not be found, or the variable or grouping was invalid.
        5XX:
          description: An unexpected error occurred.
          headers:
            X-CFDE-Error:
              schema:
                type: string
              description: Human friendly reason for the error or exception.
  /stats/{variable}/{grouping1}/{grouping2}:
    get:
      description: Returns statistics for the requested variable grouped by the specified aggregations.
      tags:
      - Stats
      parameters:
      - name: catalogId
        in: query
        description: DERIVA catalog ID of the catalog from which the requested data should be retrieved.
        required: false
        schema:
          type: integer
      - name: variable
        in: path
        description: One of "files", "volume", "samples" and "subjects".
        required: true
        schema:
          type: string
      - name: grouping1
        in: path
        description: One of "dcc", "data_type", "assay", "species", and "anatomy".
        required: true
        schema:
          type: string
      - name: grouping2
        in: path
        description: One of "dcc", "data_type", "assay", "species", and "anatomy".
        required: true
        schema:
          type: string
      - name: includeDCC
        in: query
        description: Whether to include DCC as a grouping, assuming it is not already specified.
        required: false
        schema:
          type: boolean
      responses:
        200:
          description: Successful operation.
          content:
            application/json:
              schema:
                $ref: '#/components/schemas/DCCGroupedStatistics'
        404:
          description: The specified DERIVA catalog could not be found, or the variable or grouping was invalid.
        5XX:
          description: An unexpected error occurred.
          headers:
            X-CFDE-Error:
              schema:
                type: string
              description: Human friendly reason for the error or exception.
  /stats/{variable}/{grouping1}/{max_groups1}/{grouping2}/{max_groups2}:
    get:
      description: Returns statistics for the requested variable grouped by the specified aggregations, with limits imposed on the maximum numbers of groups. If the number of groups in grouping1 or grouping2 exceeds the indicated maximum then the remaining groups will be merged into a new group called 'other'. The end result will therefore have at most max_groups1 + 1 groups in grouping1 and at most max_groups2 + 1 groups in grouping2.
      tags:
      - Stats
      parameters:
      - name: catalogId
        in: query
        description: DERIVA catalog ID of the catalog from which the requested data should be retrieved.
        required: false
        schema:
          type: integer
      - name: variable
        in: path
        description: One of "files", "volume", "samples" and "subjects".
        required: true
        schema:
          type: string
      - name: grouping1
        in: path
        description: One of "dcc", "data_type", "assay", "species", and "anatomy".
        required: true
        schema:
          type: string
      - name: max_groups1
        in: path
        description: Maximum number of groups (plus 'other' if there are more) to return for grouping1.
        required: true
        schema:
          type: integer
      - name: grouping2
        in: path
        description: One of "dcc", "data_type", "assay", "species", and "anatomy".
        required: true
        schema:
          type: string
      - name: max_groups2
        in: path
        description: Maximum number of groups (plus 'other' if there are more) to return for grouping2.
        required: true
        schema:
          type: integer
      responses:
        200:
          description: Successful operation.
          content:
            application/json:
              schema:
                $ref: '#/components/schemas/DCCGroupedStatistics'
        404:
          description: The specified DERIVA catalog could not be found, or the variable or grouping was invalid.
        5XX:
          description: An unexpected error occurred.
          headers:
            X-CFDE-Error:
              schema:
                type: string
              description: Human friendly reason for the error or exception.
  /user/saved_queries:
    get:
      description: Returns a list of saved queries for the authenticated user.
      tags:
      - User
      responses:
        200:
          description: Successful operation.
          content:
            application/json:
              schema:
                $ref: '#/components/schemas/SavedQueryList'
        404:
<<<<<<< HEAD
          description: The DERIVA registry catalog could not be found.
        5XX:
          description: An unexpected error occurred.
          headers:
            X-CFDE-Error:
              schema:
                type: string
              description: Human friendly reason for the error or exception.
  /user/favorites:
    get:
      description: Returns a representation of favorites for the authenticated user.
      tags:
        - User
      responses:
        200:
          description: Successful operation.
          content:
            application/json:
              schema:
                $ref: '#/components/schemas/Favorites'
        404:
          description: The DERIVA registry catalog could not be found.
=======
          description: The specified DERIVA catalog could not be found.
>>>>>>> 47527d66
        5XX:
          description: An unexpected error occurred.
          headers:
            X-CFDE-Error:
              schema:
                type: string
              description: Human friendly reason for the error or exception.
components:
  schemas:
    DCC:
      type: object
      description: An object with minimal information about a DCC.
      required:
      - id
      - abbreviation
      - complete_name
      - description
      - url
      - last_updated
      - RID
      properties:
        id:
          type: string
          minLength: 3
          maxLength: 64
          pattern: "^[0-9a-z_-]+(:[0-9a-z_-]+)?$"
        abbreviation:
          type: string
          minLength: 3
          maxLength: 64
          pattern: "^[0-9A-Za-z_-]+$"
        complete_name:
          type: string
          minLength: 3
          maxLength: 64
        description:
          type: string
          minLength: 3
          maxLength: 256
        url:
          type: string
          format: uri
        last_updated:
          type: string
          format: date-time
        RID:
          type: string
      example:
        id: cfde_registry_dcc:hmp
        abbreviation: HMP
        complete_name: The NIH Human Microbiome Project
        description: Characterization of the microbiomes of healthy human subjects at five major body sites, using 16S and metagenomic shotgun sequencing.
        url: https://www.hmpdacc.org
        last_updated: "2020-09-30T02:51:20Z"
        RID: "ABCD"
    DCCList:
      type: array
      description: A list of DCCs.
      items:
        type: array
        items:
          $ref: '#/components/schemas/DCC'
    DCCProjectListingResponse:
      type: array
      description: A list of projects within the DCC.
      items:
        type: string
    SavedQuery:
      type: object
      description: An object that describes a single saved query.
      required:
      - name
      - description
      - query
      - last_execution_ts
      - creation_ts
      properties:
        name:
          type: string
          minLength: 3
          maxLength: 64
          pattern: "^[0-9A-Za-z][0-9A-Za-z_ -]+[0-9A-Za-z]$"
        description:
          type: string
          minLength: 3
          maxLength: 256
        query:
          type: string
          minLength: 3
          maxLength: 128
        last_execution_ts:
          type: string
          format: date-time
        creation_ts:
          type: string
          format: date-time
    SavedQueryList:
      type: array
      description: A list of SavedQueries.
      items:
        type: array
        items:
          $ref: '#/components/schemas/SavedQuery'
<<<<<<< HEAD
    Favorites:
      type: object
      description: An object with 3 keys; 'dcc', 'anatomy', 'assay'. Each value is an array of Favorite instances
      properties:
        dcc:
          type: array
          items:
            $ref: '#/components/schemas/FavoriteDCC'
        anatomy:
          type: array
          items:
            $ref: '#/components/schemas/FavoriteAnatomy'
        assay:
          type: array
          items:
            $ref: '#/components/schemas/FavoriteAssay'
    FavoriteAnatomy:
      type: object
      description: An object that describes a single favorite.
      required:
        - name
        - description
        - url
      properties:
        name:
          type: string
          minLength: 3
          maxLength: 64
          pattern: ^[0-9A-Za-z][0-9A-Za-z_ -]+[0-9A-Za-z]$
        description:
          type: string
          minLength: 3
          maxLength: 256
        url:
          type: string
          minLength: 3
          maxLength: 128
    FavoriteAssay:
      type: object
      description: An object that describes a single favorite.
      required:
        - name
        - description
        - url
      properties:
        name:
          type: string
          minLength: 3
          maxLength: 64
          pattern: ^[0-9A-Za-z][0-9A-Za-z_ -]+[0-9A-Za-z]$
        description:
          type: string
          minLength: 3
          maxLength: 256
        url:
          type: string
          minLength: 3
          maxLength: 128
    FavoriteDCC:
      type: object
      description: An object that describes a single favorite.
      required:
        - name
        - description
        - abbreviation
        - url
      properties:
        name:
          type: string
          minLength: 3
          maxLength: 64
          pattern: ^[0-9A-Za-z][0-9A-Za-z_ -]+[0-9A-Za-z]$
        description:
          type: string
          minLength: 3
          maxLength: 256
        abbreviation:
          type: string
          minLength: 3
          maxLength: 64
          pattern: ^[0-9A-Za-z_-]+$
        url:
          type: string
          minLength: 3
          maxLength: 128


=======
>>>>>>> 47527d66
    CatalogGeneralInfo:
      type: object
      description: An object with general information about a catalog/set of DCCs.
      required:
      - catalog_id
      - subject_count
      - biosample_count
      - file_count
      - project_count
      - last_updated
      properties:
        catalog_id:
          type: integer
        subject_count:
          type: integer
          minimum: 0
        biosample_count:
          type: integer
          minimum: 0
        file_count:
          type: integer
          minimum: 0
        project_count:
          type: integer
          minimum: 0
        last_updated:
          type: string
          format: date-time
    DCCGeneralInfo:
      type: object
      description: An object with general information about a DCC.
      required:
      - id
      - abbreviation
      - complete_name
      - description
      - principal_investigators
      - url
      - project_count
      - toplevel_project_count
      - subject_count
      - biosample_count
      - file_count
      - last_updated
      - RID
      - datapackage_RID
      properties:
        id:
          type: string
          minLength: 3
          maxLength: 64
          pattern: "^[0-9a-z_-]+(:[0-9a-z_-]+)?$"
        abbreviation:
          type: string
          minLength: 3
          maxLength: 64
          pattern: "^[0-9A-Za-z_-]+$"
        complete_name:
          type: string
          minLength: 3
          maxLength: 64
        description:
          type: string
          minLength: 3
          maxLength: 256
        principal_investigators:
          type: array
          items:
            $ref: '#/components/schemas/PrincipalInvestigator'
          minItems: 1
        url:
          type: string
          format: uri
        project_count:
          type: integer
          minimum: 0
        toplevel_project_count:
          type: integer
          minimum: 0
        subject_count:
          type: integer
          minimum: 0
        biosample_count:
          type: integer
          minimum: 0
        file_count:
          type: integer
          minimum: 0
        anatomy_term_count:
          type: integer
          minimum: 0
        last_updated:
          type: string
          format: date-time
        RID:
          type: string
        datapackage_RID:
          type: string
      example:
        id: cfde_registry_dcc:hmp
        abbreviation: HMP
        complete_name: The NIH Human Microbiome Project
        description: Characterization of the microbiomes of healthy human subjects at five major body sites, using 16S and metagenomic shotgun sequencing.
        principal_investigators:
        - first_name: Bunsen
          last_name: Honeydew
          email: bhoneydew@example.edu
        url: https://www.hmpdacc.org
        project_count: 3
        subject_count: 961
        biosample_count: 53272
        file_count: 14565139
        anatomy_term_count: 156
        last_updated: "2020-09-30T02:51:20Z"
        RID: "ABCD"
    PrincipalInvestigator:
      type: object
      description: A basic object describing a Principal Investigator, including name and email contact information.
      required:
      - first_name
      - last_name
      - email
      properties:
        first_name:
          type: string
          minLength: 2
          maxLength: 64
        last_name:
          type: string
          minLength: 2
          maxLength: 64
        email:
          type: string
          format: email
      example:
        first_name: Bunsen
        last_name: Honeydew
        email: bhoneydew@example.edu
    DCCFileCountResponse:
      type: object
      description: A mapping of data types to the file counts associated with them.
      additionalProperties:
        type: integer
        minimum: 0
    DCCLinkCountResponse:
      type: object
      description: Counts of entities (e.g., subject, biosample) that are linked to another entity of a specified type.
      properties:
        subject_count:
          type: integer
          minimum: 0
        subject_with_biosample_count:
          type: integer
          minimum: 0
        subject_with_file_count:
          type: integer
          minimum: 0
        biosample_count:
          type: integer
          minimum: 0
        biosample_with_subject_count:
          type: integer
          minimum: 0
        biosample_with_file_count:
          type: integer
          minimum: 0
        file_count:
          type: integer
          minimum: 0
        file_with_subject_count:
          type: integer
          minimum: 0
        file_with_biosample_count:
          type: integer
          minimum: 0
        RID:
          type: string
    DCCGrouping:
      type: object
      description: How a brick in the dashboard stacked bar plot is described.
      required:
      - data_type
      properties:
        data_type:
          type: string
          minLength: 5
        dcc:
          type: string
          minLength: 3
          maxLength: 64
          pattern: "^[0-9A-Za-z_-]+$"
      additionalProperties:
        type: integer
      example:
        data_type: Mass spectrometry data
        Other: 493725995
        venous blood: 0
        upper lobe of left lung: 0
        gastrocnemius medialis: 0
        alimentary part of gastrointestinal system: 0
    DCCGroupedStatistics:
      type: array
      description: List of DCCGrouping. Provides the information to populate a stacked bar plot.
      items:
        $ref: "#/components/schemas/DCCGrouping"
      minItems: 1<|MERGE_RESOLUTION|>--- conflicted
+++ resolved
@@ -5,11 +5,7 @@
   license:
     name: Apache 2.0
     url: http://www.apache.org/licenses/LICENSE-2.0.html
-<<<<<<< HEAD
   version: 0.0.7
-=======
-  version: 0.0.6
->>>>>>> 47527d66
 tags:
    - name: "DCC"
      description: "Get information about a single specific DCC."
@@ -379,7 +375,6 @@
               schema:
                 $ref: '#/components/schemas/SavedQueryList'
         404:
-<<<<<<< HEAD
           description: The DERIVA registry catalog could not be found.
         5XX:
           description: An unexpected error occurred.
@@ -402,9 +397,6 @@
                 $ref: '#/components/schemas/Favorites'
         404:
           description: The DERIVA registry catalog could not be found.
-=======
-          description: The specified DERIVA catalog could not be found.
->>>>>>> 47527d66
         5XX:
           description: An unexpected error occurred.
           headers:
@@ -508,7 +500,6 @@
         type: array
         items:
           $ref: '#/components/schemas/SavedQuery'
-<<<<<<< HEAD
     Favorites:
       type: object
       description: An object with 3 keys; 'dcc', 'anatomy', 'assay'. Each value is an array of Favorite instances
@@ -595,9 +586,6 @@
           minLength: 3
           maxLength: 128
 
-
-=======
->>>>>>> 47527d66
     CatalogGeneralInfo:
       type: object
       description: An object with general information about a catalog/set of DCCs.
